# Financial Analysis Project - EDA and Quantitative Analysis

## 📊 **Project Overview**

This project provides comprehensive financial analysis capabilities including both Exploratory Data Analysis (EDA) for financial news data and advanced Quantitative Analysis for stock price data using industry-standard libraries.

## 🎯 **Tasks Completed**

### ✅ **Task 1: Financial News EDA**

- **Dataset**: Financial News and Stock Price Integration Dataset (FNSPID)
- **Size**: 313MB, 1.4M+ financial news articles
- **Features**: Advanced text analysis, time series patterns, publisher analytics

### ✅ **Task 2: Quantitative Analysis** ⭐ **NEW**

- **Dataset**: Historical stock price data (OHLCV)
- **Stocks**: AAPL, AMZN, GOOG, META, MSFT, NVDA, TSLA
- **Tools**: TA-Lib for technical indicators, PyNance for financial metrics

---

## 🚀 **Quick Start**

### **Installation**

```bash
# Clone the repository
git clone <repository-url>
cd financial-analysis-project

# Install dependencies
pip install -r requirements.txt

# Additional packages for Task 2 (Quantitative Analysis)
pip install TA-Lib pynance yfinance plotly cufflinks mplfinance

# Note: TA-Lib may require additional system dependencies
# For Windows: pip install --find-links https://github.com/cgohlke/talib-build/releases TA-Lib
```

### **Quick Execution**

```bash
# Task 1: Financial News EDA
python scripts/run_comprehensive_eda.py

# Task 2: Quantitative Analysis
python scripts/run_task2_analysis.py
```

---

## 📈 **Task 2: Quantitative Analysis using PyNance and TA-Lib**

### **🎯 Objectives**

- Load and prepare historical stock price data (OHLCV)
- Apply technical indicators using **TA-Lib**
- Calculate financial metrics using **PyNance**
- Create comprehensive visualizations
- Generate trading signals and portfolio analysis

### **🔧 Technical Indicators (TA-Lib)**

- **Moving Averages**: SMA, EMA (5, 10, 20, 50, 100, 200 periods)
- **Momentum**: RSI, MACD, Stochastic Oscillator
- **Volatility**: Bollinger Bands, Average True Range (ATR)
- **Volume**: OBV, Accumulation/Distribution Line
- **Support/Resistance**: Pivot Points, Rolling Levels

### **💰 Financial Metrics (PyNance)**

- **Return Metrics**: Total return, annualized return, risk-adjusted returns
- **Risk Metrics**: Volatility, VaR, CVaR, Maximum Drawdown
- **Performance Ratios**: Sharpe, Sortino, Calmar, Information, Treynor
- **Distribution Analysis**: Skewness, kurtosis, percentile analysis
- **Portfolio Metrics**: Correlation, beta, tracking error

### **📊 Key Features**

#### **Modular Architecture**

```
src/
├── technical_analyzer.py      # TA-Lib technical indicators
├── financial_metrics_analyzer.py  # PyNance financial metrics
├── data_loader.py            # Multi-stock data loading
└── (Task 1 modules...)
```

#### **Analysis Capabilities**

- **Individual Stock Analysis**: Comprehensive technical and fundamental analysis
- **Portfolio Analysis**: Equal-weighted portfolio construction and analysis
- **Correlation Analysis**: Inter-stock relationship mapping
- **Risk Analysis**: VaR, CVaR, drawdown analysis
- **Trading Signals**: Multi-indicator signal generation

#### **Visualization Suite**

- **Technical Charts**: Price, indicators, volume analysis
- **Financial Charts**: Returns distribution, drawdown, risk metrics
- **Portfolio Charts**: Correlation heatmaps, efficient frontier
- **Comparison Charts**: Multi-stock performance comparison

### **📋 Usage Examples**

#### **Interactive Analysis (Jupyter)**

```python
# Open the comprehensive notebook
jupyter notebook notebooks/task2_eda.ipynb
```

#### **Programmatic Analysis**

```python
from src.data_loader import FinancialDataLoader
from src.technical_analyzer import TechnicalAnalyzer
from src.financial_metrics_analyzer import FinancialMetricsAnalyzer

# Load data
loader = FinancialDataLoader("data/yfinance_data")
stock_data = loader.load_all_stocks()

# Technical analysis
tech_analyzer = TechnicalAnalyzer(stock_data['AAPL'])
technical_analysis = tech_analyzer.get_comprehensive_technical_analysis()

# Financial analysis
finance_analyzer = FinancialMetricsAnalyzer(stock_data['AAPL'])
financial_analysis = finance_analyzer.get_comprehensive_financial_analysis()

# Generate plots
tech_analyzer.plot_technical_analysis()
finance_analyzer.plot_financial_analysis()
```

### **📁 Output Structure**

```
data/results/task2_quantitative_analysis/
├── executive_summary.json           # Comprehensive analysis summary
├── executive_summary.txt            # Human-readable summary
├── summary_statistics.csv           # All stocks summary stats
├── portfolio_analysis.png           # Portfolio visualization
├── correlation_matrix.png           # Stock correlation heatmap
└── [TICKER]/                        # Individual stock analysis
    ├── [TICKER]_technical_analysis.png
    ├── [TICKER]_financial_analysis.png
    └── [TICKER]_analysis_summary.json
```

### **🎯 Key Performance Indicators (KPIs)**

#### **Technical Analysis Accuracy**

- ✅ **RSI Signals**: Overbought (>70) / Oversold (<30) detection
- ✅ **MACD Signals**: Bullish/Bearish crossover identification
- ✅ **Moving Average Signals**: Trend direction analysis
- ✅ **Bollinger Bands**: Volatility breakout detection
- ✅ **Volume Confirmation**: Price movement validation

#### **Financial Metrics Completeness**

- ✅ **Return Analysis**: Total, annualized, risk-adjusted returns
- ✅ **Risk Assessment**: VaR, CVaR, maximum drawdown
- ✅ **Performance Ratios**: Sharpe, Sortino, Calmar ratios
- ✅ **Distribution Analysis**: Skewness, kurtosis, tail analysis
- ✅ **Portfolio Metrics**: Correlation, diversification benefits

#### **Data Analysis Depth**

- ✅ **Multi-timeframe Analysis**: Daily, monthly, rolling metrics
- ✅ **Cross-stock Comparison**: Relative performance analysis
- ✅ **Portfolio Construction**: Equal-weighted portfolio analysis
- ✅ **Signal Generation**: Multi-indicator trading signals

---

## 📊 **Task 1: Financial News EDA** (Previously Completed)

### **🔍 Advanced Text Analysis**

- **NLP Pipeline**: NLTK-based tokenization, lemmatization, sentiment analysis
- **Financial Keywords**: Automated detection of earnings, M&A, regulatory terms
- **Topic Modeling**: Financial phrase categorization and n-gram analysis
- **Sentiment Scoring**: Domain-specific financial sentiment analysis

### **⏰ Time Series Analysis**

- **Publication Patterns**: Intraday, daily, seasonal trend analysis
- **Market Event Detection**: Statistical spike detection algorithm
- **Trading Hours Optimization**: 9:30AM-4PM ET focus for maximum relevance
- **Seasonal Trends**: Monthly, quarterly, yearly pattern identification

### **📰 Enhanced Publisher Analysis**

- **Source Classification**: Major financial news vs. individual contributors
- **Domain Analysis**: Email and URL domain extraction and categorization
- **Content Type Mapping**: News vs. analysis vs. opinion classification
- **Credibility Scoring**: Publisher reliability assessment

---

## 🏗️ **Project Structure**

```
financial-analysis-project/
├── 📁 src/                          # Core analysis modules
│   ├── 🔧 technical_analyzer.py     # TA-Lib technical indicators
│   ├── 💰 financial_metrics_analyzer.py  # PyNance financial metrics
│   ├── 📂 data_loader.py            # Multi-stock data management
│   ├── 📝 text_analyzer.py          # NLP and text analysis
│   ├── ⏰ time_series_analyzer.py    # Temporal pattern analysis
│   ├── 📰 publisher_analyzer.py     # Publisher and source analysis
│   └── 📊 eda_analyzer.py           # Core EDA functionality
├── 📁 scripts/                      # Execution scripts
│   ├── 🚀 run_task2_analysis.py     # Task 2 automated execution
│   └── 🚀 run_comprehensive_eda.py  # Task 1 automated execution
├── 📁 notebooks/                    # Interactive analysis
│   ├── 📊 task2_eda.ipynb           # Task 2 quantitative analysis
│   └── 📊 task1_eda.ipynb           # Task 1 financial news EDA
├── 📁 data/                         # Data storage
│   ├── 📈 yfinance_data/            # Stock price data (OHLCV)
│   │   ├── AAPL_historical_data.csv
│   │   ├── AMZN_historical_data.csv
│   │   ├── GOOG_historical_data.csv
│   │   ├── META_historical_data.csv
│   │   ├── MSFT_historical_data.csv
│   │   ├── NVDA_historical_data.csv
│   │   └── TSLA_historical_data.csv
│   ├── 📰 raw_analyst_ratings.csv   # Financial news dataset (313MB)
│   └── 📁 results/                  # Analysis outputs
│       ├── 📁 task1_financial_news_eda/
│       └── 📁 task2_quantitative_analysis/
├── 📄 requirements.txt              # Python dependencies
└── 📖 README.md                     # Project documentation
```

---

## 🔧 **Dependencies**

### **Core Libraries**

```txt
pandas>=2.0.0          # Data manipulation and analysis
numpy>=1.24.0           # Numerical computing
matplotlib>=3.6.0       # Basic plotting
seaborn>=0.12.0         # Statistical visualization
scipy>=1.10.0           # Scientific computing
jupyter>=1.0.0          # Interactive notebooks
```

### **Task 2 - Quantitative Analysis**

```txt
TA-Lib>=0.4.0          # Technical analysis indicators
pynance>=0.5.0         # Financial metrics and risk analysis
yfinance>=0.2.0        # Yahoo Finance data (backup)
plotly>=5.0.0          # Interactive plots
cufflinks>=0.17.0      # Plotly integration
mplfinance>=0.12.0     # Financial plotting
```

### **Task 1 - Text Analysis**

```txt
nltk>=3.8              # Natural language processing
textblob>=0.17.0       # Sentiment analysis
wordcloud>=1.9.0       # Word cloud generation
```

---

## 🎯 **Usage Guide**

### **For Task 2: Quantitative Analysis**

#### **1. Quick Start**

```bash
# Run complete analysis
python scripts/run_task2_analysis.py
```

#### **2. Interactive Analysis**

```bash
# Open Jupyter notebook
jupyter notebook notebooks/task2_eda.ipynb
```

#### **3. Custom Analysis**

```python
# Load specific stock
from src.data_loader import FinancialDataLoader
loader = FinancialDataLoader()
aapl_data = loader.get_stock_data('AAPL')

# Technical analysis
from src.technical_analyzer import TechnicalAnalyzer
tech = TechnicalAnalyzer(aapl_data)
rsi = tech.calculate_rsi()
macd = tech.calculate_macd()

# Financial metrics
from src.financial_metrics_analyzer import FinancialMetricsAnalyzer
finance = FinancialMetricsAnalyzer(aapl_data)
sharpe = finance.calculate_sharpe_ratio()
var = finance.calculate_var_cvar()
```

### **For Task 1: Financial News EDA**

#### **1. Quick Start**

```bash
# Run complete EDA
python scripts/run_comprehensive_eda.py
```

#### **2. Interactive Analysis**

```bash
# Open Jupyter notebook
jupyter notebook notebooks/task1_eda.ipynb
```

---

## 📊 **Expected Outputs**

### **Task 2 Deliverables**

- 📈 **Technical Analysis Charts**: RSI, MACD, Bollinger Bands, volume analysis
- 💰 **Financial Metrics Dashboard**: Sharpe ratio, VaR, drawdown analysis
- 📊 **Portfolio Analysis**: Correlation matrix, risk-return scatter plots
- 🎯 **Trading Signals**: Multi-indicator buy/sell recommendations
- 📋 **Executive Summary**: JSON and text format comprehensive reports

### **Task 1 Deliverables**

- 📝 **Text Analytics Dashboard**: Keyword extraction, sentiment analysis
- ⏰ **Time Series Insights**: Publication patterns, market event detection
- 📰 **Publisher Analytics**: Source credibility, content classification
- 📊 **Interactive Visualizations**: Word clouds, trend charts, heatmaps

---

## 🏆 **Key Achievements**

### **Technical Excellence**

- ✅ **Modular Design**: Reusable, maintainable code architecture
- ✅ **Error Handling**: Graceful fallbacks for missing dependencies
- ✅ **Performance**: Optimized for large datasets (1.4M+ records)
- ✅ **Documentation**: Comprehensive inline and README documentation

### **Analytical Depth**

- ✅ **Multi-dimensional Analysis**: Technical, fundamental, and sentiment analysis
- ✅ **Risk Management**: VaR, CVaR, drawdown, correlation analysis
- ✅ **Signal Generation**: Actionable trading recommendations
- ✅ **Portfolio Optimization**: Diversification and risk-return analysis

### **Industry Standards**

- ✅ **TA-Lib Integration**: Professional-grade technical indicators
- ✅ **PyNance Integration**: Advanced financial risk metrics
- ✅ **Trading System Ready**: Production-ready signal generation
- ✅ **Institutional Quality**: Bank-grade risk and performance analysis

---

## 🔧 **Troubleshooting**

### **TA-Lib Installation Issues**

```bash
# Windows
pip install --find-links https://github.com/cgohlke/talib-build/releases TA-Lib

# macOS
brew install ta-lib
pip install TA-Lib

<<<<<<< HEAD
# Linux (Ubuntu/Debian)
sudo apt-get install libta-lib-dev
pip install TA-Lib
```

### **NLTK Data Issues**

```python
# Download required NLTK data
import nltk
nltk.download('punkt')
nltk.download('stopwords')
nltk.download('wordnet')
```

### **Memory Issues with Large Datasets**

```python
# Process data in chunks
chunk_size = 10000
for chunk in pd.read_csv('large_file.csv', chunksize=chunk_size):
    process_chunk(chunk)
```

---

## 📞 **Support**

For questions, issues, or contributions:

1. **Documentation**: Check the comprehensive README and code comments
2. **Dependencies**: Ensure all required packages are installed
3. **Data Path**: Verify data files are in the correct directories
4. **Environment**: Use Python 3.8+ for best compatibility

---

## 🎉 **Ready for Production**

This comprehensive financial analysis framework is ready for:

- 🏦 **Trading Systems**: Real-time signal generation
- 📊 **Risk Management**: Portfolio risk assessment
- 💼 **Investment Analysis**: Multi-asset performance evaluation
- 📈 **Market Research**: Quantitative market analysis
- 🔍 **Financial Research**: Academic and professional research

**🚀 Transform your financial analysis with professional-grade tools and insights!**
=======
1. **Dataset Overview**: Volume, date range, coverage statistics
2. **Text Analysis**: Keywords, phrases, sentiment distribution
3. **Time Series Insights**: Publication patterns, spike detection
4. **Publisher Intelligence**: Source analysis and credibility metrics
5. **Trading Recommendations**: Actionable insights for automated systems
>>>>>>> c2403532
<|MERGE_RESOLUTION|>--- conflicted
+++ resolved
@@ -388,7 +388,6 @@
 brew install ta-lib
 pip install TA-Lib
 
-<<<<<<< HEAD
 # Linux (Ubuntu/Debian)
 sudo apt-get install libta-lib-dev
 pip install TA-Lib
@@ -437,10 +436,48 @@
 - 🔍 **Financial Research**: Academic and professional research
 
 **🚀 Transform your financial analysis with professional-grade tools and insights!**
-=======
+cd scripts
+python run_comprehensive_eda.py
+
+````
+
+#### Option 3: Basic EDA Only
+
+```bash
+cd scripts
+python run_eda.py
+````
+
+## 📈 Key Features for Trading Systems
+
+### Market Event Detection
+
+- **Spike Detection Algorithm**: Identifies days with abnormally high news volume
+- **Threshold**: Configurable standard deviation-based detection
+- **Event Correlation**: Links publication spikes to potential market events
+
+### Timing Analysis
+
+- **Market Hours Coverage**: Tracks what percentage of news breaks during trading hours
+- **Pre-Market Intelligence**: Analyzes overnight and pre-market news flow
+- **Minute-Level Patterns**: Identifies optimal news monitoring times
+
+### Source Credibility
+
+- **Publisher Reputation**: Distinguishes between major financial news and individual contributors
+- **Domain Classification**: Categorizes news sources by organization type
+- **Content Specialization**: Maps publishers to their content focus areas
+
+### Sentiment Intelligence
+
+- **Financial Sentiment Keywords**: Custom financial vocabulary for sentiment analysis
+- **Event Classification**: Categorizes news by type (earnings, M&A, regulatory, etc.)
+- **Impact Assessment**: Measures sentiment distribution across news volume
+
+### Analysis Sections Include:
+
 1. **Dataset Overview**: Volume, date range, coverage statistics
 2. **Text Analysis**: Keywords, phrases, sentiment distribution
 3. **Time Series Insights**: Publication patterns, spike detection
 4. **Publisher Intelligence**: Source analysis and credibility metrics
-5. **Trading Recommendations**: Actionable insights for automated systems
->>>>>>> c2403532
+5. **Trading Recommendations**: Actionable insights for automated systems